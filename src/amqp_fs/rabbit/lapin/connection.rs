//! Functions for managing TLS rabbit connections
use std::io::Read;
use std::{fs::File, sync::Arc};

use deadpool::{async_trait, managed};

use anyhow::Result;
use lapin::{tcp::AMQPUriTcpExt, uri::AMQPUri, Connection, ConnectionProperties};
use native_tls::TlsConnector;
use tracing::{error, info, warn};

use crate::amqp_fs::rabbit::options::{AmqpPlainAuth, AuthMethod};
use crate::amqp_fs::rabbit::RabbitCommand;

/// Certificate errors
#[derive(Debug, thiserror::Error)]
enum Error {
    /// One of the certificate files failed to parse
    #[error("Failed to parse input {0}")]
    ParseError(String),

    /// Failed to read a password from the user
    #[error("Failed to read password")]
    PasswordError,
}

/// Result of returning a connection to the pool
type RecycleResult = managed::RecycleResult<lapin::Error>;
/// Error returning the connection to the pool
type RecycleError = managed::RecycleError<lapin::Error>;

/// Factory to open `RabbitMQ` connections to the given URL
pub struct Opener {
    /// URL (including host, vhost, port and query) to open connections to
    uri: AMQPUri,
    /// Properties of the opened connections
    properties: ConnectionProperties,
    #[doc(hidden)]
    /// TLS connection wrapper
    connector: Option<Arc<TlsConnector>>,
}

impl Opener {
    /// Create a new opener to the given server
    fn new(
        uri: lapin::uri::AMQPUri,
        connector: Option<Arc<TlsConnector>>,
        properties: ConnectionProperties,
    ) -> Self {
        Self {
            uri,
            properties,
            connector,
        }
    }

    /// Create an opener using the paramaters passed on the command line
    pub fn from_command_line(
        args: &RabbitCommand,
        properties: ConnectionProperties,
    ) -> Result<Self> {
        let mut uri: lapin::uri::AMQPUri = Into::<String>::into(args.endpoint_url()?)
            .parse()
            .map_err(|s| {
                error!(url = args.rabbit_addr, "Unable to parse server URL");
                Error::ParseError(s)
            })?;
        if let Some(method) = args.options.amqp_auth {
            uri.query.auth_mechanism = method.into();
        }

        if let Some(lapin::auth::SASLMechanism::Plain) = uri.query.auth_mechanism {
            let user = &args.options.plain_auth;
            uri.authority.userinfo = user.try_into()?;
        }

        let mut tls_builder = native_tls::TlsConnector::builder();
        if let Some(key) = &args.tls_options.key {
            tls_builder.identity(
                match identity_from_file(key, &args.tls_options.password) {
                    Ok(ident) => ident,
                    Err(e) => {
                        error!(error=?e, "Failed to load identity");
                        return Err(Error::PasswordError.into());
                    }
                }
            );
        }
        if let Some(cert) = &args.tls_options.ca_cert {
            tls_builder.add_root_certificate(ca_chain_from_file(cert));
            tls_builder.danger_accept_invalid_hostnames(true);
        }
        let connector = Arc::new(tls_builder.build()?);

        Ok(Self::new(uri, Some(connector), properties))
    }

    /// Get a new AMQP connection. If there is a TLS connector given,
    /// that will be used to establish the connection, otherwise it
    /// will be unencrypted.
    async fn get_connection(&self) -> lapin::Result<Connection> {
        if let Some(connector) = self.connector.clone() {
            let connect = move |uri: &AMQPUri| {
                info!("Connecting to {:?}", uri);
                uri.clone().connect().and_then(|stream| {
                    stream.into_native_tls(
                        &connector,
                        // &builder.build().expect("tls config"),
                        &uri.authority.host,
                    )
                })
            };

            Connection::connector(self.uri.clone(), Box::new(connect), self.properties.clone())
                .await
        } else {
            Connection::connect_uri(self.uri.clone(), self.properties.clone()).await
        }
    }
}

#[async_trait]
impl managed::Manager for Opener {
    type Type = lapin::Connection;
    type Error = lapin::Error;

    async fn create(&self) -> lapin::Result<Self::Type> {
        info!("Opening new connection");
        self.get_connection().await
    }

    // copypasta from https://github.com/bikeshedder/deadpool/blob/d7167eaf47ccaadabfb831ce3718cdebe51185ba/lapin/src/lib.rs#L91
    async fn recycle(&self, conn: &mut lapin::Connection) -> RecycleResult {
        match conn.status().state() {
            lapin::ConnectionState::Connected => Ok(()),
            other_state => Err(RecycleError::Message(format!(
                "lapin connection is in state: {:?}",
                other_state
            ))),
        }
    }
}

/// Pool of `RabbitMQ` connections. Connections will be lazily
/// re-opened when closed as needed
pub(crate) type ConnectionPool = managed::Pool<Opener>;

/// Load a TLS identity from p12 formatted file path
fn identity_from_file(p12_file: &str, password: &Option<String>) -> Result<native_tls::Identity> {
    let mut f = File::open(p12_file).expect("Unable to open client cert");
    let mut key_cert = Vec::new();
    f.read_to_end(&mut key_cert)
        .expect("unable to read cleint cert");
    match native_tls::Identity::from_pkcs12(&key_cert, password.as_ref().unwrap_or(&String::new()))
    {
        Ok(ident) => Ok(ident),
        Err(e) => {
<<<<<<< HEAD
            warn!(error=?e, p12_file=p12_file, "Failed to open key with password");
=======
            error!(error=?e, "Failed to open key file");
>>>>>>> b2cd3b0e
            let password = rpassword::prompt_password("Key password: ")?;
            Ok(native_tls::Identity::from_pkcs12(&key_cert, &password)?)
        }
    }
}

/// Load a certificate authority from a PEM formatted file path
fn ca_chain_from_file(pem_file: &str) -> native_tls::Certificate {
    let mut f = File::open(pem_file).expect("Unable to open ca chain");
    let mut ca_chain = Vec::new();
    f.read_to_end(&mut ca_chain)
        .expect("Unable to read ca chain");
    native_tls::Certificate::from_pem(&ca_chain).expect("unable to parse certificate")
}

impl From<AuthMethod> for Option<lapin::auth::SASLMechanism> {
    fn from(val: AuthMethod) -> Option<lapin::auth::SASLMechanism> {
        Some(match val {
            AuthMethod::Plain => lapin::auth::SASLMechanism::Plain,
            AuthMethod::External => lapin::auth::SASLMechanism::External,
        })
    }
}

impl TryFrom<&AmqpPlainAuth> for amq_protocol_uri::AMQPUserInfo {
    type Error = std::io::Error;

    fn try_from(val: &AmqpPlainAuth) -> Result<amq_protocol_uri::AMQPUserInfo, Self::Error> {
        Ok(amq_protocol_uri::AMQPUserInfo {
            // The command line parser should require these to be
            // set if the auth method is 'plain', so these unwraps
            // are safe.
            username: val.amqp_user.to_string(),
            // Exactly one of password or password file is set
            password: val.password()?.unwrap_or_default(),
        })
    }
}<|MERGE_RESOLUTION|>--- conflicted
+++ resolved
@@ -76,15 +76,13 @@
 
         let mut tls_builder = native_tls::TlsConnector::builder();
         if let Some(key) = &args.tls_options.key {
-            tls_builder.identity(
-                match identity_from_file(key, &args.tls_options.password) {
-                    Ok(ident) => ident,
-                    Err(e) => {
-                        error!(error=?e, "Failed to load identity");
-                        return Err(Error::PasswordError.into());
-                    }
+            tls_builder.identity(match identity_from_file(key, &args.tls_options.password) {
+                Ok(ident) => ident,
+                Err(e) => {
+                    error!(error=?e, "Failed to load identity");
+                    return Err(Error::PasswordError.into());
                 }
-            );
+            });
         }
         if let Some(cert) = &args.tls_options.ca_cert {
             tls_builder.add_root_certificate(ca_chain_from_file(cert));
@@ -155,11 +153,7 @@
     {
         Ok(ident) => Ok(ident),
         Err(e) => {
-<<<<<<< HEAD
             warn!(error=?e, p12_file=p12_file, "Failed to open key with password");
-=======
-            error!(error=?e, "Failed to open key file");
->>>>>>> b2cd3b0e
             let password = rpassword::prompt_password("Key password: ")?;
             Ok(native_tls::Identity::from_pkcs12(&key_cert, &password)?)
         }
