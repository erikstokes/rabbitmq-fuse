/// Where in the AMQP message to place the written line
#[derive(Clone, Debug, clap::ValueEnum)]
pub enum PublishStyle {
    /// The line is published in the message's body
    Body,

    /// The line is parsed and published in the messages header
    Header,
}

/// How to handle lines that can't be parse. Only used if
/// [`LinePublishOptions::publish_in`] is [`PublishStyle::Header`]
#[derive(Clone, Debug, clap::ValueEnum)]
pub enum UnparsableStyle {
    /// Failing to parse will return an error
    Error,
    /// Silently skip the message, allowed to return success
    Skip,
    /// Write the raw bytes to the key specified in [LinePublishOptions::parse_error_key]
    Key,
}

/// Server authentication method
#[derive(Copy, Clone, Debug, clap::ValueEnum)]
pub enum AuthMethod {
    /// Plain username/password authentication
    Plain,
    /// External certificate based authentication
    External,
}

/// Username/password data for AMQP PLAIN auth method
#[derive(clap::Args, Clone, Debug, Default)]
pub struct AmqpPlainAuth {
    /// Password for RabbitMQ server. Required if --amqp-auth is set to 'plain'
<<<<<<< HEAD

    #[arg(long)]
    amqp_password: Option<String>,

    /// Plain text file containing the password. A single trailing newline will be removed
    #[arg(long, conflicts_with="amqp_password")]
    amqp_password_file: Option<std::path::PathBuf>,

    /// Username for RabbitMQ server. Required if --amqp-auth is set to 'plain'
    #[arg(long, default_value="guest")]
    pub amqp_user: String,
}

#[derive(clap::ArgEnum, Copy, Clone, Debug)]
pub enum RabbitBackend {
    Lapin,
    Amqprs,
}

/// Options that control how data is published per line
#[derive(clap::Args, Clone, Debug)]
pub struct RabbitMessageOptions {
    /// Decode lines and publish them in the message headers instead of the body
    #[arg(long, default_value = "body", value_enum)]
    pub publish_in: PublishStyle,

    /// If [LinePublishOptions::publish_in] is [PublishStyle::Header],
    /// unparsable data will be stored in this single header key as
    /// raw bytes.  Otherwise this is ignored
    #[arg(long, required_if_eq("handle_unparsable", "key"))]
    pub parse_error_key: Option<String>,

    /// How to handle unparsable lines
    #[arg(long, default_value = "error", value_enum)]
    pub handle_unparsable: UnparsableStyle,

    /// Authentication method for RabbitMQ server
    #[arg(long)]
    pub amqp_auth: Option<AuthMethod>,

    /// Username password for plain authentication
    #[command(flatten)]
    pub plain_auth: AmqpPlainAuth,

    /// Immediatly open a RabbitMQ connection on mount
<<<<<<< HEAD
    #[clap(long)]
    pub immediate_connection: bool,
<<<<<<< HEAD
=======
    #[arg(long)]
    pub immediate_connection: bool
>>>>>>> clapv4
=======

    #[clap(long, arg_enum, default_value="lapin")]
    pub backend: RabbitBackend,
>>>>>>> c1089207
}

impl AmqpPlainAuth {
    /// Return the password for PLAIN auth, or None if no password is
    /// given. Returns an io error if the password file is given but
    /// can't be read
    pub fn password(&self) -> std::io::Result<Option<String>> {
        let pass = if let Some(pfile) = &self.amqp_password_file {
            let p = std::fs::read_to_string(pfile)?;
            match p.strip_suffix('\n') {
                Some(p) => Some(p.to_string()),
                None => Some(p.to_string()),
            }
        } else {
            self.amqp_password.clone()
        };
        Ok(pass)
    }
}

impl Default for RabbitMessageOptions {
    fn default() -> Self {
        Self {
            backend: RabbitBackend::Lapin,
            publish_in: PublishStyle::Body,
            parse_error_key: None,
            handle_unparsable: UnparsableStyle::Error,
            amqp_auth: None,
            plain_auth: AmqpPlainAuth::default(),
            immediate_connection: false,
        }
    }
}<|MERGE_RESOLUTION|>--- conflicted
+++ resolved
@@ -33,7 +33,6 @@
 #[derive(clap::Args, Clone, Debug, Default)]
 pub struct AmqpPlainAuth {
     /// Password for RabbitMQ server. Required if --amqp-auth is set to 'plain'
-<<<<<<< HEAD
 
     #[arg(long)]
     amqp_password: Option<String>,
@@ -47,7 +46,7 @@
     pub amqp_user: String,
 }
 
-#[derive(clap::ArgEnum, Copy, Clone, Debug)]
+#[derive(clap::ValueEnum, Copy, Clone, Debug)]
 pub enum RabbitBackend {
     Lapin,
     Amqprs,
@@ -79,19 +78,11 @@
     pub plain_auth: AmqpPlainAuth,
 
     /// Immediatly open a RabbitMQ connection on mount
-<<<<<<< HEAD
-    #[clap(long)]
+    #[arg(long)]
     pub immediate_connection: bool,
-<<<<<<< HEAD
-=======
-    #[arg(long)]
-    pub immediate_connection: bool
->>>>>>> clapv4
-=======
 
-    #[clap(long, arg_enum, default_value="lapin")]
+    #[arg(long, value_enum, default_value="lapin")]
     pub backend: RabbitBackend,
->>>>>>> c1089207
 }
 
 impl AmqpPlainAuth {
