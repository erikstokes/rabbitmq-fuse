//! Tools for tracking open files and writing data itno them. The
//! mechanics of publishing to the rabbit server are managed here

use bytes::{BufMut, BytesMut};
use lapin::types::FieldTable;
use core::borrow::BorrowMut;
use std::io::{self, BufRead, BufWriter, Write};
use std::sync::atomic::{AtomicU64, Ordering};
use std::sync::{Arc, Mutex};

use lapin::publisher_confirm::Confirmation;
use lapin::Promise;
use tokio_util::codec::{AnyDelimiterCodec, Decoder, Encoder};
#[allow(unused_imports)]
use tracing::{debug, error, info, trace, warn};

use tokio::{io::AsyncWrite, sync::RwLock};

use dashmap::DashMap;
use lapin::{
    message::BasicReturnMessage, options::*, publisher_confirm::PublisherConfirm,
    types::ShortString, BasicProperties, Channel, Connection, PromiseChain,
};
use std::collections::hash_map::RandomState;

use crate::amqp_fs::options::{PublishStyle, UnparsableStyle};

use super::options::{WriteOptions, LinePublishOptions};
use super::buffer::Buffer;
use super::message::Message;

use std::collections::{btree_map, BTreeMap};

use lapin::types::*;

use serde::{Deserialize, Serialize, Deserializer};
use serde_json::Value;

<<<<<<< HEAD
// #[derive(Clone, Debug, PartialEq, Deserialize, Serialize)]
// #[serde(untagged)]
// // #[serde(remote="AMQPValue")]
// pub enum MyAMQPValue {
//     Boolean(Boolean),
//     ShortShortInt(ShortShortInt),
//     ShortShortUInt(ShortShortUInt),
//     ShortInt(ShortInt),
//     ShortUInt(ShortUInt),
//     LongInt(LongInt),
//     LongUInt(LongUInt),
//     LongLongInt(LongLongInt),
//     Float(Float),
//     Double(Double),
//     DecimalValue(DecimalValue),
//     ShortString(ShortString),
//     LongString(LongString),
//     FieldArray(FieldArray),
//     Timestamp(Timestamp),
//     MyFieldTable(MyFieldTable),
//     ByteArray(ByteArray),
//     Void,
// }

// #[derive(Clone, Debug, Default, PartialEq, Deserialize, Serialize)]
// pub struct MyFieldTable(BTreeMap<ShortString, MyAMQPValue>);
=======
#[derive(Clone, Debug, PartialEq, Deserialize, Serialize)]
#[serde(untagged)]
// #[serde(remote="AMQPValue")]
pub enum MyAMQPValue {
    Boolean(Boolean),
    ShortShortInt(ShortShortInt),
    ShortShortUInt(ShortShortUInt),
    ShortInt(ShortInt),
    ShortUInt(ShortUInt),
    LongInt(LongInt),
    LongUInt(LongUInt),
    LongLongInt(LongLongInt),
    Float(Float),
    Double(Double),
    DecimalValue(DecimalValue),
    ShortString(ShortString),
    LongString(LongString),
    MyFieldArray(MyFieldArray),
    Timestamp(Timestamp),
    MyFieldTable(MyFieldTable),
    ByteArray(ByteArray),
    Void,
}

#[derive(Clone, Debug, Default, PartialEq, Deserialize, Serialize)]
pub struct MyFieldTable(BTreeMap<ShortString, MyAMQPValue>);
>>>>>>> 49b55d33

#[derive(Clone, Debug, Default, PartialEq, Deserialize, Serialize)]
pub struct MyFieldArray(Vec<MyAMQPValue>);

/// File Handle number
pub(crate) type FHno = u64;

pub struct ParsingError(pub usize);

/// Errors that can return from writing to the file.
pub enum WriteError {
    /// Header mode was specified, but we couldn't parse the line
    ParsingError(ParsingError),

    /// RabbitMQ returned some error on publish. Could some from a
    /// previous publish but be returned by the current one
    RabbitError(lapin::Error, usize),

    /// The file's internal buffer filled without encountering a
    /// newline.
    ///
    /// Once emitted, no more writes will be possible. The
    /// file should be closed
    BufferFull(usize),

    /// A previous message failed the publisher confirm check.
    ///
    /// Either a NACK was returned, or the entire message was returned
    /// as unroutable
    ConfirmFailed(usize),
}


pub(in crate::amqp_fs) struct FileHandle {
    /// File handle id
    pub(crate) fh: FHno,
    /// RabbitMQ channel the file will publish to on write
    channel: Channel,

    // routing info
    exchange: String,
    routing_key: String,

    opts: WriteOptions,

    // Inner line buffer
    buffer: RwLock<Buffer>,

    // waiting_confirms:  Vec<Mutex<PromiseChain<PublisherConfirm> > >,
    flags: u32, // open(2) flags
    num_writes: u64,
}

/// Table of open file descriptors
pub(in crate::amqp_fs) struct FileHandleTable {
    /// Mapping of inode numbers to file handle. Maybe accessed
    /// accross threads, but only one thread should hold a file handle
    /// at a time.
    pub(crate) file_handles: DashMap<FHno, FileHandle>,

    /// Atomically increment this to get the next handle number
    next_fh: AtomicU64,

}

impl FileHandle {

    /// Create a new file handle, which will publish to the given
    /// connection, using the exchange and routing_key
    ///
    /// Generally do not call this yourself. Instead use [FileHandleTable::insert_new_fh]
    /// # Panics
    /// Panics if the connection is unable to open the channel
    pub(crate) async fn new(
        fh: FHno,
        connection: &Connection,
        exchange: &str,
        routing_key: &str,
        flags: u32,
        opts: WriteOptions,
    ) -> Self {
        debug!(
            "Creating file handle {} for {}/{}",
            fh, exchange, routing_key
        );

        let out = Self {
            fh,
            channel: connection.create_channel().await.unwrap(),
            exchange: exchange.to_string(),
            routing_key: routing_key.to_string(),
            buffer: RwLock::new(Buffer::new(8000, &opts)),
            opts,
            flags,
            num_writes: 0
        };

        debug!("File open sync={}", out.is_sync());

        out.channel
            .confirm_select(ConfirmSelectOptions { nowait: false })
            .await
            .expect("Set confirm");
        out
    }


    /// Returns true if each line will be confirmed as it is published
    fn is_sync(&self) -> bool {
        (self.flags & libc::O_SYNC as u32) != 0
    }

    /// Publish one line of input, returning a promnise for the publisher confirm.
    ///
    /// Returns the number of byte published, or any error returned by
    /// [lapin::Channel::basic_publish]. Note that the final newline is not
    /// publishied, so the return value may be one short of what you
    /// expect.
    async fn basic_publish(&self, line: &[u8], force_sync: bool) -> Result<usize, WriteError> {
        let pub_opts = BasicPublishOptions {
            mandatory: true,
            immediate: false,
        };
        use std::str;
        trace!("publishing line {:?}", String::from_utf8_lossy(line));

<<<<<<< HEAD
        // let headers = match &self.opts.line_opts.publish_in {
        //     PublishStyle::Header => {
        //         if let Ok(my_headers) = serde_json::from_slice::<MyFieldTable>(line){
        //             trace!("my headers are {:?}", serde_json::to_string(&my_headers).unwrap());
        //             let headers : FieldTable = my_headers.into();
        //             headers
        //         } else {
        //             error!("Failed to parse JSON line {}", String::from_utf8_lossy(line));
        //             match &self.opts.line_opts.handle_unparsable {
        //                 UnparsableStyle::Skip => {
        //                     warn!("Skipping unparsable message, but reporting success");
        //                     return Ok(line.len()); // A LIE!
        //                 },
        //                 UnparsableStyle::Error => {
        //                     error!("Returning error for unparsed line");
        //                     return Err(WriteError::ParsingError(0));
        //                 },
        //                 UnparsableStyle::Key => {
        //                     let mut headers = FieldTable::default();
        //                     let val = AMQPValue::ByteArray(ByteArray::from(line));
        //                     // The CLI parser requires this field if
        //                     // the style is set to "key", so unwrap is
        //                     // safe
        //                     headers.insert(
        //                         self.opts.line_opts.parse_error_key
        //                             .as_ref()
        //                             .unwrap()
        //                             .to_string()
        //                             .into(), // Wow, that's a lot of conversions
        //                         val);
        //                     headers
        //                 }
        //             }
        //         }
        //     },
        //     PublishStyle::Body => FieldTable::default()
        // } ;
        let message = Message::new(line, &self.opts);
        let headers = match message.headers() {
            Ok(headers) => headers,
            Err(ParsingError(err)) => {return Err(WriteError::ParsingError(ParsingError(err)));}
        };
=======
        let headers = match &self.opts.line_opts.publish_in {
            PublishStyle::Header => {
                match serde_json::from_slice::<MyFieldTable>(line){
                    Ok(my_headers) => {
                        trace!("my headers are {:?}", serde_json::to_string(&my_headers).unwrap());
                        let headers : FieldTable = my_headers.into();
                        headers
                    },
                    Err(err) => {
                        error!("Failed to parse JSON line {} {}",
                               String::from_utf8_lossy(line), err);
                        match &self.opts.line_opts.handle_unparsable {
                            UnparsableStyle::Skip => {
                                warn!("Skipping unparsable message, but reporting success");
                                return Ok(line.len()); // A LIE!
                            },
                            UnparsableStyle::Error => {
                                error!("Returning error for unparsed line");
                                return Err(WriteError::ParsingError(0));
                            },
                            UnparsableStyle::Key => {
                                let mut headers = FieldTable::default();
                                let val = AMQPValue::ByteArray(ByteArray::from(line));
                                // The CLI parser requires this field if
                                // the style is set to "key", so unwrap is
                                // safe
                                headers.insert(
                                    self.opts.line_opts.parse_error_key
                                        .as_ref()
                                        .unwrap()
                                        .to_string()
                                        .into(), // Wow, that's a lot of conversions
                                    val);
                                headers
                            }
                        }
                    }
                }
            }
            PublishStyle::Body => FieldTable::default()
        } ;
>>>>>>> 49b55d33

        trace!("headers are {:?}", headers);
        let props = BasicProperties::default()
            .with_content_type(ShortString::from("utf8"))
            .with_headers( headers )
            ;

        debug!(
            "Publishing {} bytes to exchange={} routing_key={}",
            line.len(),
            self.exchange,
            self.routing_key
        );
        match self.channel.basic_publish(
            &self.exchange,
            &self.routing_key,
            pub_opts,
            message.body(),
            props,
        ).await {
            Ok(confirm)=>  {
                debug!("Publish succeeded. Sent {} bytes", line.len());
                if force_sync || self.is_sync() {
                    info!("Sync enabled. Blocking for confirm");
                    match confirm.await {
                        Ok(..) => Ok(line.len()), // Everything is okay!
                        Err(err) => Err(WriteError::RabbitError(err, 0)),     // We at least wrote some stuff, right.. write?
                    }
                } else {
                    Ok(line.len())
                }
            }
            Err(err) => Err(WriteError::RabbitError(err, 0))
        }
    }

    /// Split the internal buffer into lines and publish them. Returns
    /// the number of bytes published without error.
    ///
    /// Only complete lines will be published, unless `allow_partial`
    /// is true, in which case all buffered data will be published.
    async fn publish_lines(&mut self, allow_partial: bool, force_sync: bool) -> Result<usize, WriteError> {
        debug!("splitting into lines and publishing partial: {}, sync: {}",
               allow_partial, force_sync);
        let mut cur = self.buffer.write().await;

        // let mut line = vec!();
        let mut written = 0;
        // partial lines can only occur at the end of the buffer, so
        // if we want to flush everything, just append a newline
        if allow_partial {
            cur.extend(b"\n");
        }
        loop {
            match cur.decode() {
                // Found a complete line
                Ok(Some(line)) => {
                    if line.is_empty() {
                        written += 1; // we 'wrote' a newline
                        continue;
                    }
                    match self.basic_publish(&line.to_vec(), force_sync).await {
                        Ok(len) => written += len+1, // +1 for the newline
                        Err(mut err) => {
                            error!("basic publish did not succeed. Have written {}/{} bytes",
                                   written, line.len());
                            err.add_written(written);
                            return Err(err);
                        }
                    }
                }
                // Incomplete frame, no newline yet
                Ok(None) => break,
                // This should never happen
                Err(..) => {
                    panic!("Unable to parse input buffer");
                }
            };
        }

        Ok(written)
    }

    /// Write a buffer recieved from the kernel into the descriptor
    /// and return the number of bytes written
    ///
    /// Any complete lines (ending in \n) will be published
    /// immediatly. The rest of the data will be buffered. If the
    /// maxumim buffer size is excceded, this write will succed but
    /// future writes will will fail
    pub async fn write_buf<T>(&mut self, mut buf: T) -> Result<usize, WriteError>
    where
        T: BufRead + Unpin
    {
        debug!("Writing with options {:?}", self.opts);

        if  self.buffer.read().await.is_full() {
            return Err(WriteError::BufferFull(0));
        }

        // Read the input buffer into our internal line buffer and
        // then publish the results. The amount read is the amount
        // pushed into the internal buffer, not the amount published
        // since incomplete lines can be held for later writes
        let read_bytes = self.buffer.write().await.extend(buf.fill_buf().unwrap());
        buf.consume(read_bytes);
        debug!("Writing {} bytes into handle buffer", read_bytes);

        let sync = self.is_sync();
        let result = self
            .publish_lines(sync, false).await;
        let pub_bytes = match result {
            Ok(written) => written,
            Err(ref err) => {
                error!("Line publish failed, but wrote {} bytes", err.written());
                err.written()
            }
        };
        debug!(
            "line publisher published {}/{} bytes",
            pub_bytes,
            read_bytes,
        );
        self.buffer.write().await.reserve(pub_bytes);
        self.num_writes += 1;

        if self.num_writes % self.opts.max_unconfirmed == 0 {
            debug!("Wrote a lot, waiting for confirms");
            if let Err(err) = self.wait_for_confirms().await {
                return Err(err);
            }
        }
        match result {
            // We published some data with no errors and stored the
            // rest in a buffer, so we can report the entire amount
            // buffered as "written"
            Ok(_) => Ok(read_bytes),
            // If there was an error, we published some bytes and
            // maybe buffered the rest. Report only the published
            // bytes as "written" and remove the rest of the input
            // from the buffer
            Err(err) => {
                // The published bytes are already consumed from the
                // buffer, but the other new bytes we buffered might
                // be bad, so remove them from the buffer and make
                // people write them back. Since we know the buffer
                // didn't contain a complete line, we know we ate all
                // the old bytes and some new ones. Therefor the
                // buffer only contains newly written bytes, which we
                // don't want to keep.
                warn!("Truncating buffer");
                self.buffer.write().await.truncate(0);
                Err(err)
            }
        }
    }


    /// Wait until all requested publisher confirms have returned
    async fn wait_for_confirms(&self) -> Result<(), WriteError> {
        debug!("Waiting for pending confirms");
        let returned = self.channel.wait_for_confirms().await;
        debug!("Recieved returned messages");
        match returned {
            Ok(all_confs) => {
                if all_confs.is_empty() {
                    debug!("No returns. Everything okay");
                } else {
                    // Some messages were returned to us
                    error!("{} messages not confirmed", all_confs.len());
                    for conf in all_confs {
                        conf.ack(BasicAckOptions::default())
                            .await
                            .expect("Return ack");
                    }
                    return Err(WriteError::ConfirmFailed(0));
                }
            }
            Err(err) => {
                return Err(WriteError::RabbitError(err, 0));
            }
        }

        Ok(())
    }

    /// Publish all complete buffered lines and, if `allow_partial` is
    /// true, incomplete lines as well
    pub async fn sync(&mut self, allow_partial: bool) -> Result<(), WriteError> {
        debug!("Syncing descriptor {}", self.fh);
        debug!("Publishing buffered data");
        if let Err(err) =  self.publish_lines(true, allow_partial).await {
            error!("Couldn't sync file buffer");
            return Err(err);
        }
        let out = self.wait_for_confirms().await;
        debug!("Buffer flush complete");
        out
    }


    /// Release the descriptor from the filesystem.
    ///
    /// The fully syncronizes the file, publishing all complete and
    /// incomplete lines, close the RabbitMQ channel and clears (but
    /// does not drop) the internal buffer.
    pub async fn release(&mut self) -> Result<(), std::io::Error> {
        // Flush the last partial line before the file is dropped
        self.sync(false).await.ok();
        self.sync(true).await.ok();
        self.channel.close(0, "File handle closed").await.ok();
        self.buffer.write().await.truncate(0);
        debug!("Channel closed");
        Ok(())
    }
}

impl FileHandleTable {
    /// Create a new file table.  Created files will have the specificed maximum buffer size
    pub fn new() -> Self {
        Self {
            file_handles: DashMap::with_hasher(RandomState::new()),
            next_fh: AtomicU64::new(0),
        }
    }


    /// Get a valid handle number for a new file
    fn next_fh(&self) -> FHno {
        self.next_fh.fetch_add(1, Ordering::SeqCst)
    }

    /// Create a new open file handle with the givin flags and insert
    /// it into the table. Return the handle ID number for lookup
    /// later.
    ///
    /// Writing to the new file will publish messages on the given
    /// connection using `exchange` and `routing_key`.
    /// The file can be retrived later using [FileHandleTable::entry]
    pub async fn insert_new_fh(
        &self,
        conn: &lapin::Connection,
        exchange: &str,
        routing_key: &str,
        flags: u32,
        opts: &WriteOptions
    ) -> FHno {
        let fhno = self.next_fh();
        self.file_handles.insert(
            fhno,
            FileHandle::new(fhno, conn, exchange, routing_key, flags,
                            opts.clone()).await,
        );
        fhno
    }

    /// Get an open entry from the table, if it exits.
    ///
    /// Has the same sematics as [DashMap::entry]
    pub fn entry(&self, fh: FHno) -> dashmap::mapref::entry::Entry<FHno, FileHandle, RandomState> {
        self.file_handles.entry(fh)
    }

    /// Remove an entry from the file table.
    ///
    /// Note that this does not release the file.
    pub fn remove(&self, fh: FHno) {
        self.file_handles.remove(&fh);
    }
}
<<<<<<< HEAD
// impl From<MyFieldTable> for FieldTable {
//     fn from(tbl: MyFieldTable) -> Self {
//         let mut out = FieldTable::default();
//         for item in tbl.0.iter() {
//             out.insert(item.0.clone(), item.1.clone().into())
//         }
//         out
//     }
// }



// impl From<MyAMQPValue> for AMQPValue {
//     fn from(val: MyAMQPValue) -> Self {
//         match val {
//             MyAMQPValue::Boolean(val) => AMQPValue::Boolean(val),
//             MyAMQPValue::ShortShortInt(val) => AMQPValue::ShortShortInt(val),
//             MyAMQPValue::ShortShortUInt(val) =>  AMQPValue::ShortShortUInt(val),
//             MyAMQPValue::ShortInt(val)       =>  AMQPValue::ShortInt(val),
//             MyAMQPValue::ShortUInt(val)      =>  AMQPValue::ShortUInt(val),
//             MyAMQPValue::LongInt(val)        =>  AMQPValue::LongInt(val),
//             MyAMQPValue::LongUInt(val)       =>  AMQPValue::LongUInt(val),
//             MyAMQPValue::LongLongInt(val)    =>  AMQPValue::LongLongInt(val),
//             MyAMQPValue::Float(val)          =>  AMQPValue::Float(val),
//             MyAMQPValue::Double(val)         =>  AMQPValue::Double(val),
//             MyAMQPValue::DecimalValue(val)   =>  AMQPValue::DecimalValue(val),
//             MyAMQPValue::ShortString(val)    =>  AMQPValue::LongString(val.as_str().into()),
//             MyAMQPValue::LongString(val)     =>  AMQPValue::LongString(val),
//             MyAMQPValue::FieldArray(val)     =>  AMQPValue::FieldArray(val),
//             MyAMQPValue::Timestamp(val)      =>  AMQPValue::Timestamp(val),
//             MyAMQPValue::MyFieldTable(val)     =>  AMQPValue::FieldTable(val.into()),
//             MyAMQPValue::ByteArray(val)      =>  AMQPValue::ByteArray(val),
//             MyAMQPValue::Void                =>  AMQPValue::Void
//         }
//     }
// }
=======
impl From<MyFieldTable> for FieldTable {
    fn from(tbl: MyFieldTable) -> Self {
        let mut out = FieldTable::default();
        for item in tbl.0.iter() {
            out.insert(item.0.clone(), item.1.clone().into())
        }
        out
    }
}

impl From<MyFieldArray> for FieldArray {
    fn from(v: MyFieldArray) -> Self {
        let mut out = FieldArray::default();
        for item in v.0.into_iter() {
            out.push(item.into());
        }
        out
    }
}



impl From<MyAMQPValue> for AMQPValue {
    fn from(val: MyAMQPValue) -> Self {
        match val {
            MyAMQPValue::Boolean(val) => AMQPValue::Boolean(val),
            MyAMQPValue::ShortShortInt(val) => AMQPValue::ShortShortInt(val),
            MyAMQPValue::ShortShortUInt(val) =>  AMQPValue::ShortShortUInt(val),
            MyAMQPValue::ShortInt(val)       =>  AMQPValue::ShortInt(val),
            MyAMQPValue::ShortUInt(val)      =>  AMQPValue::ShortUInt(val),
            MyAMQPValue::LongInt(val)        =>  AMQPValue::LongInt(val),
            MyAMQPValue::LongUInt(val)       =>  AMQPValue::LongUInt(val),
            MyAMQPValue::LongLongInt(val)    =>  AMQPValue::LongLongInt(val),
            MyAMQPValue::Float(val)          =>  AMQPValue::Float(val),
            MyAMQPValue::Double(val)         =>  AMQPValue::Double(val),
            MyAMQPValue::DecimalValue(val)   =>  AMQPValue::DecimalValue(val),
            MyAMQPValue::ShortString(val)    =>  AMQPValue::LongString(val.as_str().into()),
            MyAMQPValue::LongString(val)     =>  AMQPValue::LongString(val),
            MyAMQPValue::MyFieldArray(val)   =>  AMQPValue::FieldArray(val.into()),
            MyAMQPValue::Timestamp(val)      =>  AMQPValue::Timestamp(val),
            MyAMQPValue::MyFieldTable(val)     =>  AMQPValue::FieldTable(val.into()),
            MyAMQPValue::ByteArray(val)      =>  AMQPValue::ByteArray(val),
            MyAMQPValue::Void                =>  AMQPValue::Void
        }
    }
}
>>>>>>> 49b55d33


impl WriteError {
    /// OS error code corresponding to the error, if there is one
    pub fn get_os_error(&self) -> Option<libc::c_int> {
        match self {
            Self::BufferFull(..) => Some(libc::ENOBUFS),
            Self::ConfirmFailed(..) => Some(libc::EIO),
            Self::ParsingError(..) => Some(libc::EIO),
            // There isn't an obvious error code for this, so let the
            // caller choose
            Self::RabbitError(..) => None,
        }
    }

    /// Number of bytes succesfully written before the error
    pub fn written(&self) -> usize {
        match self {
            Self::RabbitError(_err, size) => *size,
            Self::BufferFull(size) => *size,
            Self::ConfirmFailed(size) => *size,
            Self::ParsingError(size) => size.0,
        }
    }

    /// Return the same error but reporting more data written
    pub fn add_written(&mut self, more: usize) -> &Self {
        match self {
            Self::RabbitError(_err, ref mut size) => *size += more,
            Self::BufferFull(ref mut size) => *size += more,
            Self::ConfirmFailed(ref mut size) => *size += more,
            Self::ParsingError(ref mut size) => size.0 += more
        }

        self

    }
}<|MERGE_RESOLUTION|>--- conflicted
+++ resolved
@@ -36,7 +36,6 @@
 use serde::{Deserialize, Serialize, Deserializer};
 use serde_json::Value;
 
-<<<<<<< HEAD
 // #[derive(Clone, Debug, PartialEq, Deserialize, Serialize)]
 // #[serde(untagged)]
 // // #[serde(remote="AMQPValue")]
@@ -63,37 +62,6 @@
 
 // #[derive(Clone, Debug, Default, PartialEq, Deserialize, Serialize)]
 // pub struct MyFieldTable(BTreeMap<ShortString, MyAMQPValue>);
-=======
-#[derive(Clone, Debug, PartialEq, Deserialize, Serialize)]
-#[serde(untagged)]
-// #[serde(remote="AMQPValue")]
-pub enum MyAMQPValue {
-    Boolean(Boolean),
-    ShortShortInt(ShortShortInt),
-    ShortShortUInt(ShortShortUInt),
-    ShortInt(ShortInt),
-    ShortUInt(ShortUInt),
-    LongInt(LongInt),
-    LongUInt(LongUInt),
-    LongLongInt(LongLongInt),
-    Float(Float),
-    Double(Double),
-    DecimalValue(DecimalValue),
-    ShortString(ShortString),
-    LongString(LongString),
-    MyFieldArray(MyFieldArray),
-    Timestamp(Timestamp),
-    MyFieldTable(MyFieldTable),
-    ByteArray(ByteArray),
-    Void,
-}
-
-#[derive(Clone, Debug, Default, PartialEq, Deserialize, Serialize)]
-pub struct MyFieldTable(BTreeMap<ShortString, MyAMQPValue>);
->>>>>>> 49b55d33
-
-#[derive(Clone, Debug, Default, PartialEq, Deserialize, Serialize)]
-pub struct MyFieldArray(Vec<MyAMQPValue>);
 
 /// File Handle number
 pub(crate) type FHno = u64;
@@ -217,7 +185,6 @@
         use std::str;
         trace!("publishing line {:?}", String::from_utf8_lossy(line));
 
-<<<<<<< HEAD
         // let headers = match &self.opts.line_opts.publish_in {
         //     PublishStyle::Header => {
         //         if let Ok(my_headers) = serde_json::from_slice::<MyFieldTable>(line){
@@ -255,54 +222,11 @@
         //     },
         //     PublishStyle::Body => FieldTable::default()
         // } ;
-        let message = Message::new(line, &self.opts);
+        let message = Message::new(line, &self.opts.line_opts);
         let headers = match message.headers() {
             Ok(headers) => headers,
             Err(ParsingError(err)) => {return Err(WriteError::ParsingError(ParsingError(err)));}
         };
-=======
-        let headers = match &self.opts.line_opts.publish_in {
-            PublishStyle::Header => {
-                match serde_json::from_slice::<MyFieldTable>(line){
-                    Ok(my_headers) => {
-                        trace!("my headers are {:?}", serde_json::to_string(&my_headers).unwrap());
-                        let headers : FieldTable = my_headers.into();
-                        headers
-                    },
-                    Err(err) => {
-                        error!("Failed to parse JSON line {} {}",
-                               String::from_utf8_lossy(line), err);
-                        match &self.opts.line_opts.handle_unparsable {
-                            UnparsableStyle::Skip => {
-                                warn!("Skipping unparsable message, but reporting success");
-                                return Ok(line.len()); // A LIE!
-                            },
-                            UnparsableStyle::Error => {
-                                error!("Returning error for unparsed line");
-                                return Err(WriteError::ParsingError(0));
-                            },
-                            UnparsableStyle::Key => {
-                                let mut headers = FieldTable::default();
-                                let val = AMQPValue::ByteArray(ByteArray::from(line));
-                                // The CLI parser requires this field if
-                                // the style is set to "key", so unwrap is
-                                // safe
-                                headers.insert(
-                                    self.opts.line_opts.parse_error_key
-                                        .as_ref()
-                                        .unwrap()
-                                        .to_string()
-                                        .into(), // Wow, that's a lot of conversions
-                                    val);
-                                headers
-                            }
-                        }
-                    }
-                }
-            }
-            PublishStyle::Body => FieldTable::default()
-        } ;
->>>>>>> 49b55d33
 
         trace!("headers are {:?}", headers);
         let props = BasicProperties::default()
@@ -573,7 +497,6 @@
         self.file_handles.remove(&fh);
     }
 }
-<<<<<<< HEAD
 // impl From<MyFieldTable> for FieldTable {
 //     fn from(tbl: MyFieldTable) -> Self {
 //         let mut out = FieldTable::default();
@@ -610,54 +533,6 @@
 //         }
 //     }
 // }
-=======
-impl From<MyFieldTable> for FieldTable {
-    fn from(tbl: MyFieldTable) -> Self {
-        let mut out = FieldTable::default();
-        for item in tbl.0.iter() {
-            out.insert(item.0.clone(), item.1.clone().into())
-        }
-        out
-    }
-}
-
-impl From<MyFieldArray> for FieldArray {
-    fn from(v: MyFieldArray) -> Self {
-        let mut out = FieldArray::default();
-        for item in v.0.into_iter() {
-            out.push(item.into());
-        }
-        out
-    }
-}
-
-
-
-impl From<MyAMQPValue> for AMQPValue {
-    fn from(val: MyAMQPValue) -> Self {
-        match val {
-            MyAMQPValue::Boolean(val) => AMQPValue::Boolean(val),
-            MyAMQPValue::ShortShortInt(val) => AMQPValue::ShortShortInt(val),
-            MyAMQPValue::ShortShortUInt(val) =>  AMQPValue::ShortShortUInt(val),
-            MyAMQPValue::ShortInt(val)       =>  AMQPValue::ShortInt(val),
-            MyAMQPValue::ShortUInt(val)      =>  AMQPValue::ShortUInt(val),
-            MyAMQPValue::LongInt(val)        =>  AMQPValue::LongInt(val),
-            MyAMQPValue::LongUInt(val)       =>  AMQPValue::LongUInt(val),
-            MyAMQPValue::LongLongInt(val)    =>  AMQPValue::LongLongInt(val),
-            MyAMQPValue::Float(val)          =>  AMQPValue::Float(val),
-            MyAMQPValue::Double(val)         =>  AMQPValue::Double(val),
-            MyAMQPValue::DecimalValue(val)   =>  AMQPValue::DecimalValue(val),
-            MyAMQPValue::ShortString(val)    =>  AMQPValue::LongString(val.as_str().into()),
-            MyAMQPValue::LongString(val)     =>  AMQPValue::LongString(val),
-            MyAMQPValue::MyFieldArray(val)   =>  AMQPValue::FieldArray(val.into()),
-            MyAMQPValue::Timestamp(val)      =>  AMQPValue::Timestamp(val),
-            MyAMQPValue::MyFieldTable(val)     =>  AMQPValue::FieldTable(val.into()),
-            MyAMQPValue::ByteArray(val)      =>  AMQPValue::ByteArray(val),
-            MyAMQPValue::Void                =>  AMQPValue::Void
-        }
-    }
-}
->>>>>>> 49b55d33
 
 
 impl WriteError {
