--- conflicted
+++ resolved
@@ -16,39 +16,6 @@
     CompleteLinesOnly,
 }
 
-<<<<<<< HEAD
-/// How to handle lines that can't be parse. Only used if
-/// [LinePublishOptions::publish_in] is [PublishStyle::Header]
-#[derive(Clone, Debug, clap::ArgEnum)]
-pub enum UnparsableStyle {
-    /// Failing to parse will return an error
-    Error,
-    /// Silently skip the message, allowed to return success
-    Skip,
-    /// Write the raw bytes to the key specified in [LinePublishOptions::parse_error_key]
-    Key,
-}
-
-/// Options that control how data is published per line
-#[derive(Clone, Debug, clap::Args)]
-pub(crate) struct LinePublishOptions {
-    /// Decode lines and publish them in the message headers instead of the body
-    #[clap(long, default_value = "body", arg_enum)]
-    pub publish_in: PublishStyle,
-
-    /// If [LinePublishOptions::publish_in] is [PublishStyle::Header],
-    /// unparsable data will be stored in this single header key as
-    /// raw bytes.  Otherwise this is ignored
-    #[clap(long, required_if_eq("handle-unparsable", "key"))]
-    pub parse_error_key: Option<String>,
-
-    /// How to handle unparsable lines
-    #[clap(long, default_value = "error", arg_enum)]
-    pub handle_unparsable: UnparsableStyle,
-}
-
-=======
->>>>>>> eaec5259
 /// Options the control writting globally for an open file descriptor
 #[derive(Clone, Debug, clap::Args)]
 pub(crate) struct WriteOptions {
@@ -62,22 +29,6 @@
 
     /// Time in miliseconds to wait for files to open
     #[clap(long, default_value_t=0)]
-    pub open_timeout_ms: u64,
-<<<<<<< HEAD
-
-    /// Whether to publish incomplete data on fsync calls
-    #[clap(long, default_value="allow-partial-lines", arg_enum)]
-    pub fsync: SyncStyle,
-
-    /// For debugging. Block after each line, waiting for the confirm. This is global
-    /// for all writes and is equivalent to opening every file with
-    /// `O_SYNC | O_DIRECT`
-    #[clap(long)]
-    pub sync: bool,
-
-}
-=======
->>>>>>> eaec5259
 
     /// Whether to publish incomplete data on fsync calls
     #[clap(long, default_value="allow-partial-lines", arg_enum)]
@@ -105,19 +56,6 @@
     }
 }
 
-<<<<<<< HEAD
-impl Default for LinePublishOptions {
-    fn default() -> Self {
-        Self {
-            publish_in: PublishStyle::Body,
-            parse_error_key: None,
-            handle_unparsable: UnparsableStyle::Error,
-        }
-    }
-}
-
-=======
->>>>>>> eaec5259
 impl Default for WriteOptions {
     fn default() -> Self {
         Self {
