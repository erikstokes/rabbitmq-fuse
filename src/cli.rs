//! Command line parser
use clap::Parser;
use std::{path::PathBuf, sync::Arc};

use crate::amqp_fs::{self, options::WriteOptions, rabbit::RabbitCommand};

/// Endpoint subcommands. Each varient corresponds to one specific
/// endpoint which can be run by passing it's name on to the
/// command-line application
#[derive(clap::Subcommand, Debug)]
pub enum Endpoints {
    /// RabbitMQ endpoint that publishes to a fixed exchange
    Rabbit(RabbitCommand),

    #[cfg(feature = "amqprs_endpoint")]
    /// Experiment suppert for amqprs Rabbit library
    Amqprs(crate::amqp_fs::rabbit::amqprs::Command),

    /// Endpoint that publishes to a file (for debugging)
    Stream(amqp_fs::publisher::StreamCommand),
}

impl Endpoints {
    pub(crate) fn get_mount(
        &self,
        write: &WriteOptions,
    ) -> anyhow::Result<Arc<dyn amqp_fs::Mountable + Send + Sync + 'static>> {
        match self {
            Endpoints::Rabbit(ep) => ep.get_mount(write),
            #[cfg(feature = "amqprs_endpoint")]
            Endpoints::Amqprs(ep) => ep.get_mount(write),
            Endpoints::Stream(ep) => ep.get_mount(write),
        }
    }
}
/// Trait the produces mountable filesystems from command-line arguments.
pub(crate) trait EndpointCommand {
    /// Type of endpoint to be created from this command
    type Endpoint: amqp_fs::publisher::Endpoint<Options = Self> + 'static;

    /// Get the endpoint correspoinding to this command
    fn as_endpoint(&self) -> anyhow::Result<Self::Endpoint>;

    /// Get the filesystem mount for the corresponding endpoint
    fn get_mount(
        &self,
        write: &WriteOptions,
    ) -> anyhow::Result<Arc<dyn amqp_fs::Mountable + Send + Sync + 'static>> {
        let ep = self.as_endpoint()?;
        Ok(Arc::new(amqp_fs::Filesystem::new(ep, write.clone())))
    }
}

/// Options controlling TLS connections and certificate based
/// authentication
#[derive(Clone, Debug, clap::Args)]
pub(crate) struct TlsArgs {
    /// P12 formatted key
    #[clap(short, long)]
    pub(crate) key: Option<String>,

    /// PEM formatted certificate chain
    #[clap(short, long)]
    pub(crate) cert: Option<String>,

    /// PEM formatted CA certificate chain
    #[clap(long)]
    pub(crate) ca_cert: Option<String>,

    /// Password for key, if encrypted
    #[clap(long)]
    pub(crate) password: Option<String>,
}

/// Options controlling the interaction with the kernel
#[derive(Clone, Debug, clap::Args)]
pub(crate) struct FuseOptions {
    /// The maximum number of fuse background tasks to allow at once
    #[clap(long, default_value_t = 10)]
    pub max_fuse_requests: u16,

    /// The maximum size of the write buffer passed from the kernel
    #[clap(long, default_value_t = 0x400000)]
    pub fuse_write_buffer: u32,
}

/// Fuse filesytem that publishes to a `RabbitMQ` server
#[derive(Parser, Debug)]
#[clap(author, version, about, long_about = None)]
pub struct Args {
    /// Directory the filesystem will be mounted to
    pub(crate) mountpoint: PathBuf,

    /// Options controlling the behavior of `write(2)`
    #[clap(flatten)]
    pub(crate) options: amqp_fs::options::WriteOptions,

    /// Options controlling the interaction with FUSE
    #[clap(flatten)]
    pub(crate) fuse_opts: FuseOptions,

<<<<<<< HEAD
    /// Maximum number of bytes to buffer in open files
    #[clap(short, long, default_value_t = 16777216)]
    pub(crate) buffer_size: usize,
=======
    /// Options for the RabbitMQ endpoint
    #[clap(flatten)]
    pub(crate) rabbit_options: crate::amqp_fs::rabbit::options::RabbitMessageOptions,
>>>>>>> b2cd3b0e

    /// Run the mount in debug mode where writes go to stdout
    #[clap(long)]
    pub(crate) debug: bool,

    /// Background the process after startup
    #[clap(long)]
    pub(crate) daemon: bool,

    /// File to write logs to. Will log to stderr if not given
    #[clap(long)]
    pub(crate) logfile: Option<PathBuf>,

    /// Endpoint to publish to
    #[command(subcommand)]
    pub(crate) endpoint: Endpoints,
}<|MERGE_RESOLUTION|>--- conflicted
+++ resolved
@@ -99,15 +99,9 @@
     #[clap(flatten)]
     pub(crate) fuse_opts: FuseOptions,
 
-<<<<<<< HEAD
-    /// Maximum number of bytes to buffer in open files
-    #[clap(short, long, default_value_t = 16777216)]
-    pub(crate) buffer_size: usize,
-=======
     /// Options for the RabbitMQ endpoint
     #[clap(flatten)]
     pub(crate) rabbit_options: crate::amqp_fs::rabbit::options::RabbitMessageOptions,
->>>>>>> b2cd3b0e
 
     /// Run the mount in debug mode where writes go to stdout
     #[clap(long)]
