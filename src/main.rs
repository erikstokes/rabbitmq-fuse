//! Fuse filesytem mount that publishes to a `RabbitMQ` server
//!
//! Usage:
//! ```
//! rabbitmq-fuse --exchange="exchange" --rabbit-addr="amqp://rabbit.host/" mountpoint/
//! ```
//!
//! Creates a one level deep filesystem. Directories
//! correspond to routing keys and files are essentially meaningless.
//! Each line written to `dirctory/file` is converted to a `RabbitMQ`
//! `basic_publish` with a `routing_key` of "directory" and an
//! exchange specified at mount time
//!
//! Confirmations are enabled and failed publishes will send an error
//! back after calling `fsync(2)` or `fclose(2)`.
//!
//! Publishing and writing are done asynchronously unless the file is
//! opened with `O_SYNC`, in which case, writes become blocking and very
//! slow.
//!
//! As is the normal case with  `write(2)`, the number of bytes stored
//! in  the  filesytems internal  buffers  will  be returned,  with  0
//! indicating  an error  and  setting `errno`.  Successful writes  do
//! *not* mean the data was published to the server, only that it will
//! be  published.  Only  complete   lines  (separated  by  '\n')  are
//! published.  By default, incomplete   lines  are  not  published,   even  after
//! `fsync(2)`, but will be published when the file handle is released
//! (that is, when the last holder of the descriptor releasees it). This behavior can be modified via [`amqp_fs::options::LinePublishOptions::fsync`]
//!
//! All files have size 0 and appear empty, even after writes.
//! Directories may not contain subdirectories and the mount point can
//! contain no regular files. Only regular files and directories are
//! supported.

#![warn(clippy::all)]
#![allow(clippy::module_name_repetitions)]
#![allow(clippy::single_match_else)]
#![warn(clippy::missing_docs_in_private_items)]
#![deny(missing_docs)]

use anyhow::Result;
use std::sync::Arc;

use pipe_channel::{Sender, channel};
use daemonize::Daemonize;


use polyfuse::KernelConfig;
use signal_hook::{consts::TERM_SIGNALS, iterator::Signals};

#[allow(unused_imports)]
use tracing::{debug, error, info, Level};

use clap::Parser;

mod amqp_fs;
mod cli;
/// FUSE session
mod session;

use crate::amqp_fs::publisher::Endpoint;
use crate::amqp_fs::rabbit::amqprs_ep::AmqpRsExchange;
use crate::amqp_fs::rabbit::endpoint::RabbitExchnage;
use crate::amqp_fs::Filesystem;

/// Mount the give path and processing kernel requests on it.
///
/// When fuse reports the mount has completed, `ready_send` will write
/// Ok(pid) with the process id of the mounting process. When forking,
/// this is how you learn the child's PID. Otherwise polyfuse will
/// report an `io::Error` and the raw OS error will be returned, or 0
/// if there is no such
async fn tokio_main(args: cli::Args, mut ready_send:Sender<std::result::Result<u32, libc::c_int>> ) -> Result<()> {
    let subscriber = tracing_subscriber::FmtSubscriber::builder()
        .pretty()
        .with_env_filter(tracing_subscriber::EnvFilter::from_default_env());

    match &args.logfile {
        Some(file) => {
            let f = std::fs::OpenOptions::new()
                .create(true)
                .write(true)
                .append(true)
                .open(file)?;
            subscriber
                .with_writer(std::sync::Mutex::new(f))
                .with_ansi(false)
                .init();
        },
        None => {
            subscriber.with_writer(std::io::stderr)
                .init();
        }
    };

    debug!("Got command line arguments {:?}", args);

    if !args.mountpoint.is_dir() {
        eprintln!("mountpoint {} must be a directory",
                  &args.mountpoint.display());
        std::process::exit(1);
    }

    info!(
        "Mounting RabbitMQ server {host} at {mount}/",
        mount = &args.mountpoint.display(),
        host = args.rabbit_addr
    );

    let mut fuse_conf = KernelConfig::default();
    fuse_conf
        .export_support(false)
        .max_background(args.fuse_opts.max_fuse_requests)
        .max_write(args.fuse_opts.fuse_write_buffer);

    let session =  session::AsyncSession::mount(args.mountpoint.clone(), fuse_conf).await
        .map_err(|e| {
            error!("Failed to mount {}", args.mountpoint.display());
            ready_send.send(Err(e.raw_os_error().unwrap_or(0))).unwrap();
            e
        })?;

    let fs: Arc<dyn amqp_fs::Mountable + Send + Sync> = if args.debug {
        let endpoint = amqp_fs::publisher::StdOut::from_command_line(&args)?;
        Arc::new(Filesystem::new(endpoint, args.options))
    } else {
<<<<<<< HEAD
        let endpoint = AmqpRsExchange::from_command_line(&args);
=======
        let endpoint = RabbitExchnage::from_command_line(&args)?;
>>>>>>> 11af0813
        Arc::new(Filesystem::new(endpoint, args.options))
    };

    let for_ctrlc = fs.clone();
    ctrlc::set_handler(move || {
        for_ctrlc.stop();
    })
    .expect("Setting signal handler");
    let for_sig = fs.clone();

    let mut signals = Signals::new(TERM_SIGNALS)?;

    std::thread::spawn(move || {
        for sig in signals.forever() {
            info!("Got signal {}. Shutting down", sig);
            for_sig.stop();
        }
    });

    let run = fs.run(session);
    ready_send.send(Ok(std::process::id()))?;

    run.await?;

    info!("Shutting down");

    Ok(())
}

#[doc(hidden)]
fn main() -> Result<()> {
    let args = cli::Args::parse();
    let (send, mut recv) = channel();

    if args.daemon {
        let daemon = Daemonize::new()
            .working_directory(std::env::current_dir()?)
            .exit_action(move || {
                let pid = recv.recv().unwrap();
                match pid {
                    Ok(pid) => println!("{pid}"),
                    Err(e) => eprintln!("Failed to launch mount daemon. Error code {e}"),
                };
            });
        daemon.start()?;
    }

    let rt = tokio::runtime::Builder::new_multi_thread()
        .enable_all()
        .build()?;
    rt.block_on(async {
        tokio_main(args, send).await
    })
}

// #[cfg(test)]
// mod tests {
//     extern crate test;
//     use super::*;
//     use test::Bencher;

//     #[bench]
//     fn rabbit_write_lines(bencher: &mut Bencher) -> Result<()> {
//          let args = cli::Args::parse();

//         let endpoint = amqp_fs::publisher::rabbit::RabbitExchnage::from_command_line(&args);
//         let fs = Arc::new(amqp_fs::Filesystem::new(endpoint, &args));

//         Ok(())
//     }
// }<|MERGE_RESOLUTION|>--- conflicted
+++ resolved
@@ -124,11 +124,7 @@
         let endpoint = amqp_fs::publisher::StdOut::from_command_line(&args)?;
         Arc::new(Filesystem::new(endpoint, args.options))
     } else {
-<<<<<<< HEAD
         let endpoint = AmqpRsExchange::from_command_line(&args);
-=======
-        let endpoint = RabbitExchnage::from_command_line(&args)?;
->>>>>>> 11af0813
         Arc::new(Filesystem::new(endpoint, args.options))
     };
 
