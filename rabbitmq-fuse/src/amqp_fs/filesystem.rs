--- conflicted
+++ resolved
@@ -4,12 +4,9 @@
 use std::time::UNIX_EPOCH;
 use std::{io::BufRead, sync::Arc, time::Duration};
 use thiserror::Error;
-<<<<<<< HEAD
 use tokio::sync::mpsc::Sender;
 use tokio::task::{JoinError, JoinSet};
-=======
 use tokio_util::sync::CancellationToken;
->>>>>>> 3c70caa8
 
 use polyfuse::{
     op,
@@ -104,19 +101,6 @@
 
     /// Options that control the behavior of [Self::write]
     write_options: WriteOptions,
-<<<<<<< HEAD
-
-    #[doc(hidden)]
-    /// Is the file system running?
-    is_running: Arc<std::sync::atomic::AtomicBool>,
-
-    #[doc(hidden)]
-    stop_notif: Arc<tokio::sync::Notify>,
-
-    #[doc(hidden)]
-    tasks: JoinSet<Result<polyfuse::Request>>,
-=======
->>>>>>> 3c70caa8
 }
 
 /// Things that may be mounted as filesystems
@@ -153,12 +137,6 @@
             file_table: table::DirectoryTable::new(uid, gid, 0o700),
             file_handles: FileTable::new(),
             write_options,
-<<<<<<< HEAD
-            is_running: Arc::new(std::sync::atomic::AtomicBool::new(false)),
-            stop_notif: Arc::new(tokio::sync::Notify::new()),
-            tasks: JoinSet::new(),
-=======
->>>>>>> 3c70caa8
         }
     }
 
@@ -637,27 +615,12 @@
 where
     E: Endpoint + 'static,
 {
-<<<<<<< HEAD
-    fn is_running(&self) -> bool {
-        self.is_running.load(std::sync::atomic::Ordering::Relaxed)
-    }
-
-    fn stop(&self) {
-        debug!("Stopping filesystem");
-        self.is_running
-            .store(false, std::sync::atomic::Ordering::Relaxed);
-        self.stop_notif.notify_one();
-    }
-
-    async fn run(self: Arc<Self>, session: crate::session::AsyncSession) -> Result<()> {
-        // We are the sole outner of the Arc, so move out the inner value
-=======
     async fn run(
         self: Box<Self>,
         session: crate::session::AsyncSession,
         cancel: CancellationToken,
     ) -> Result<()> {
->>>>>>> 3c70caa8
+        // We are the sole outner of the Arc, so move out the inner value
         use polyfuse::Operation;
         // Move out of the box and into an arc so we can hand clones
         // out to the various tasks
@@ -672,12 +635,8 @@
                 None => break, // kernel closed the connection, so we jump out
             };
             debug!(request = ?req.operation(), "Got request");
-<<<<<<< HEAD
-            let task = self.get_mut().tasks.spawn(async move {
-=======
             let fs = fs.clone();
             let _task: tokio::task::JoinHandle<Result<()>> = tokio::task::spawn(async move {
->>>>>>> 3c70caa8
                 let result = match req.operation()? {
                     Operation::Lookup(op) => {
                         fs.lookup(op).await.and_then(|out| Ok(req.reply(out)?))
